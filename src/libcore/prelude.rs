// Copyright 2013 The Rust Project Developers. See the COPYRIGHT
// file at the top-level directory of this distribution and at
// http://rust-lang.org/COPYRIGHT.
//
// Licensed under the Apache License, Version 2.0 <LICENSE-APACHE or
// http://www.apache.org/licenses/LICENSE-2.0> or the MIT license
// <LICENSE-MIT or http://opensource.org/licenses/MIT>, at your
// option. This file may not be copied, modified, or distributed
// except according to those terms.

//! The Rust prelude. Imported into every module by default.

/* Reexported core operators */

pub use either::{Either, Left, Right};
pub use kinds::{Const, Copy, Owned, Durable};
<<<<<<< HEAD
pub use ops::{Add, Sub, Mul, Quot, Rem, Neg, Not};
=======
pub use ops::{Add, Sub, Mul, Div, Rem, Neg, Not};
>>>>>>> 063851ff
pub use ops::{BitAnd, BitOr, BitXor};
pub use ops::{Drop};
pub use ops::{Shl, Shr, Index};
pub use option::{Option, Some, None};
pub use result::{Result, Ok, Err};

/* Reexported functions */

pub use io::{print, println};

/* Reexported types and traits */

pub use clone::Clone;
pub use cmp::{Eq, Ord, TotalEq, TotalOrd, Ordering, Less, Equal, Greater, Equiv};
pub use container::{Container, Mutable, Map, Set};
pub use hash::Hash;
pub use old_iter::{BaseIter, ReverseIter, MutableIter, ExtendedIter, EqIter};
pub use old_iter::{CopyableIter, CopyableOrderedIter, CopyableNonstrictIter};
pub use old_iter::{ExtendedMutableIter};
pub use iter::Times;
pub use num::{Num, NumCast};
pub use num::{Orderable, Signed, Unsigned, Round};
pub use num::{Algebraic, Trigonometric, Exponential, Hyperbolic};
pub use num::{Integer, Fractional, Real, RealExt};
pub use num::{Bitwise, BitCount, Bounded};
pub use num::{Primitive, Int, Float};
pub use path::GenericPath;
pub use path::Path;
pub use path::PosixPath;
pub use path::WindowsPath;
pub use ptr::Ptr;
pub use ascii::{Ascii, AsciiCast, OwnedAsciiCast, AsciiStr};
pub use str::{StrSlice, OwnedStr};
pub use from_str::{FromStr};
pub use to_bytes::IterBytes;
pub use to_str::{ToStr, ToStrConsume};
pub use tuple::{CopyableTuple, ImmutableTuple, ExtendedTupleOps};
pub use vec::{CopyableVector, ImmutableVector};
pub use vec::{ImmutableEqVector, ImmutableCopyableVector};
pub use vec::{OwnedVector, OwnedCopyableVector, MutableVector};
pub use io::{Reader, ReaderUtil, Writer, WriterUtil};

/* Reexported runtime types */
pub use comm::{stream, Port, Chan, GenericChan, GenericSmartChan, GenericPort, Peekable};
pub use task::spawn;

/* Reexported modules */

pub use at_vec;
pub use bool;
pub use cast;
pub use char;
pub use cmp;
pub use either;
pub use f32;
pub use f64;
pub use float;
pub use i16;
pub use i32;
pub use i64;
pub use i8;
pub use int;
pub use io;
pub use iter;
pub use old_iter;
pub use libc;
pub use num;
pub use ops;
pub use option;
pub use os;
pub use path;
pub use comm;
pub use unstable;
pub use ptr;
pub use rand;
pub use result;
pub use str;
pub use sys;
pub use task;
pub use to_str;
pub use u16;
pub use u32;
pub use u64;
pub use u8;
pub use uint;
pub use vec;<|MERGE_RESOLUTION|>--- conflicted
+++ resolved
@@ -14,11 +14,7 @@
 
 pub use either::{Either, Left, Right};
 pub use kinds::{Const, Copy, Owned, Durable};
-<<<<<<< HEAD
-pub use ops::{Add, Sub, Mul, Quot, Rem, Neg, Not};
-=======
 pub use ops::{Add, Sub, Mul, Div, Rem, Neg, Not};
->>>>>>> 063851ff
 pub use ops::{BitAnd, BitOr, BitXor};
 pub use ops::{Drop};
 pub use ops::{Shl, Shr, Index};
